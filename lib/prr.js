#!/usr/bin/env node
/*
 * This Source Code Form is subject to the terms of the Mozilla Public
 * License, v. 2.0. If a copy of the MPL was not distributed with this
 * file, You can obtain one at http://mozilla.org/MPL/2.0/.
 */

/*
 * Copyright 2019 Joyent, Inc.
 */

/*
 * This walks through the given github pull request, collecting ticket/synopses
 * and calls the GitHub squash/merge PUT API with a commit message that
 * has "Reviewed by:" and "Approved by:" lines generated from the reviewers
 * of the pull request.
 *
 * It writes a commit message computed from the given pull request to a
 * temporary file, fires up $EDITOR, asks "is this commit message ok"
 * (in a loop till you say 'y') and then does merge+squash of the PR.
 *
 * In future we might also choose to cross-check that the supplied Github
 * ticket synopsis matches the actual Jira synopsis, modulo '(fix build)' etc.
 * commits.
 */

const assert = require('assert-plus');
const bunyan = require('bunyan');
const child_process = require('child_process');
const dashdash = require('dashdash');
const format = require('util').format;
const fs = require('fs');
const mod_vasync = require('vasync');
const parseGitConfig = require('parse-git-config');
const prompt = require('prompt');
const restifyClients = require('restify-clients');
// .track() causes the tempfile to be deleted once we exit
const temp = require('temp').track();
const VError = require('verror');
const yaml = require('yaml');

var log = bunyan.createLogger({
    name: 'prr',
    serializers: bunyan.stdSerializers,
    stream: process.stdout
});

if (process.env.TRACE && process.env.TRACE !== '0') {
    log.level(bunyan.TRACE);
}

var gitClient = restifyClients.createJsonClient({
    log: log,
    url: 'https://api.github.com'
});

var submitter = null;
var prNumber = null;

// match JIRA-format ticket names, expected at the beginning of the line
var TICKET_RE = new RegExp('^[A-Z]+-[0-9]+ ');

// Some joyent users don't have email addresses in their github profiles.
// Fallback to this list instead. This gets loaded from ~/.prrconfig
var USER_EMAIL = {};

var PRR_CONFIG = {};
var PRR_CONFIG_PATH = expandTilde('~/.prrconfig');
if (fs.existsSync(PRR_CONFIG_PATH)) {
    try {
        PRR_CONFIG = JSON.parse(fs.readFileSync(PRR_CONFIG_PATH, 'utf8'));
        if (PRR_CONFIG.userEmail !== undefined) {
            USER_EMAIL = PRR_CONFIG.userEmail;
        }
    } catch (e) {
        console.log('Unable to parse json ~/.prrconfig: ' + e);
        process.exit(1);
    }
}

var HUB_CONFIG_PATH = expandTilde('~/.config/hub');

/*
 * Rudimentary ~ directory expansion. This doesn't work for user-relative paths
 * such as "~timf/foo"
 */
function expandTilde(path) {
    if (path.indexOf('~/') === 0) {
        if (process.env.HOME !== undefined) {
            return path.replace('~/', process.env.HOME + '/');
        }
    }
    // give up.
    return path;
}

/*
 * Compute the "gituser/gitrepo" string from the repository pointed to by
 * process.env.GITREPO value or process.env.PWD XXX add better feedback when
 * falling back to $PWD
 *
 * @param {Function} cb - `function (err, standard gitHub "owner/repo" string)`
 */
function determineGitRepo(args, cb) {
    assert.func(cb, 'cb');
    assert.optionalString(args.repoPath, 'args.repoPath');
    var repoPath;
    if (args.repoPath) {
        repoPath = args.repoPath;
    } else {
        repoPath = process.env.GITREPO;
    }
    if (!repoPath) {
        repoPath = process.env.PWD;
    }

    var cfgPath = expandTilde(repoPath + '/.git/config');
    fs.exists(cfgPath, function(exists) {
        if (!exists) {
            cb(new VError(format('%s does not exist. ' +
                '$GITREPO or $PWD should point to a git repository', cfgPath)));
        }
        var gitConfig = parseGitConfig.sync({'path': cfgPath});
        if (gitConfig['remote "origin"'] === undefined) {
            cb(new VError('unable to determine git origin for ' + cfgPath));
        }
        var url = gitConfig['remote "origin"'].url;
        var gitUser = '';
        var gitRepoName = '';

        if (url.indexOf('http') !== 0 && url.indexOf('@') !== 0) {
            var repoPair = url.split(':')[1].split('/');
            gitUser = repoPair[0];
            gitRepoName = repoPair[1];
        } else {
            var urlElements = url.split('/');
            gitUser = urlElements[urlElements.length - 2];
            gitRepoName = urlElements[urlElements.length - 1];
        }
        if (gitRepoName.endsWith('.git')) {
            gitRepoName= gitRepoName.substr(0, gitRepoName.length - 4);
        }
        cb(null, format('%s/%s', gitUser, gitRepoName));
    });
}

/*
 * Get github credentials either from ~/.prrconfig, from hub(1)'s config, or via
 * $GITHUB_USER and $GITHUB_API_TOKEN_FILE environment variables.  If we can't
 * find a token file, fall back to '~/.github-api-token'.  With this
 * information, initialize our restifyClient. Invokes cb with an error object if
 * we weren't able to initialize the client for any reason or were missing other
 * credentials.
 *
 * @param {Function} cb - `function (err)`
 */
function initializeGitClient(cb) {
    assert.func(cb, 'cb');

    var gitHubUser = process.env.GITHUB_USER;
    var gitHubAPITokenFile = process.env.GITHUB_API_TOKEN_FILE;
    var gitHubAPIToken;
    var hubconfig;

    // Get GitHub login credentials, and initialize our restifyClient

    if (gitHubUser === undefined) {
        gitHubUser = PRR_CONFIG['gitHubUser'];
    }

    try {
        var hubconfig = yaml.parse(fs.readFileSync(HUB_CONFIG_PATH, 'utf8'));
        if (gitHubUser === undefined) {
            gitHubUser = hubconfig['github.com'][0].user;
        }

        hubconfig['github.com'].forEach(function (item) {
            if (item.user === gitHubUser && gitHubAPITokenFile === undefined) {
                gitHubAPIToken = item.oauth_token;
                gitHubAPITokenFile = 'already-read';
            }
        });
    } catch (e) {
    }

    if (gitHubUser === undefined) {
        cb(new VError('unable to determine github username'));
        return;
    }

    if (gitHubAPIToken !== undefined) {
        gitClient.basicAuth(gitHubUser, gitHubAPIToken);
        cb(null);
        return;
    }

    if (process.env.GITHUB_API_TOKEN_FILE === undefined) {
        if (PRR_CONFIG['gitHubApiTokenFile'] !== undefined) {
            gitHubAPITokenFile = PRR_CONFIG['gitHubApiTokenFile'];
        } else {
            gitHubAPITokenFile = '~/.github-api-token';
        }
    }

    gitHubAPITokenFile = expandTilde(gitHubAPITokenFile);

    fs.readFile(gitHubAPITokenFile, 'utf8', function(err, data) {
        if (err) {
            cb(new VError('failed to read %s: %s', gitHubAPITokenFile, err));
            return;
        }
        gitHubAPIToken = data.trim();
        gitClient.basicAuth(gitHubUser, gitHubAPIToken);
        cb(null);
    });
}

/*
 * Get miscellaneous properties from this PR.
 *
 * @param {String} args.gitRepo - The github "username/repo" string.
 * @param {String} args.tickets - any existing ticket information we have.
 * @param {String} args.prNumber - the number of the beast^Wcommit message
 * @param {Function} cb - `function (err, submitter, title, ticketInfo, state)`
 */
function gatherPullRequestProps(args, cb) {
    assert.object(args, 'args');
    assert.string(args.gitRepo, 'args.gitRepo');
    assert.string(args.prNumber, 'args.prNumber');
    assert.func(cb, 'cb');

    var pullUrl = format('/repos/%s/pulls/%s', args.gitRepo, args.prNumber);
    gitClient.get(pullUrl,
        function getPr(err, req, res, pr) {
            var tickets = {};
            if (err !== null) {
                cb(err);
                return;
            }
            var submitter = pr.user.login;
            var title = pr.title.trim();
            var state = pr.state;
            if (TICKET_RE.test(title)) {
                tickets[(title.split(' ')[0])] = pr.title;
            }
            cb(null, submitter, title, tickets, state);
        }
    );
}

/*
 * Gathers the commits pushed as part of this PR.
 *
 * @param {String} args.gitRepo - The github "username/repo" string.
 * @param {String} args.tickets - any existing ticket information we have.
 * @param {String} args.prNumber - the number of the beast^Wcommit message
<<<<<<< HEAD
 * @param {Boolean} args.allCommitMessages - add all commit message lines from
 *                                  the PR to the list of messages, rather than
 *                                  just the ones which appear to be
 *                                  ticket/synopsis pairs
 * @param {Function} cb - `function (err, lastCommit, ticketInfo, messages)`
=======
 * @param {Function} cb - callback
>>>>>>> 929700d3
 */
function gatherPullRequestCommits(args, cb) {
    assert.object(args, 'args');
    assert.string(args.prNumber, 'args.prNumber');
    assert.object(args.tickets, 'args.tickets');
    assert.string(args.gitRepo, 'args.gitRepo');
<<<<<<< HEAD
    assert.bool(args.allCommitMessages, 'args.allCommitMessages');

=======
>>>>>>> 929700d3
    assert.func(cb, 'cb');

    gitClient.get(format(
        '/repos/%s/pulls/%s/commits', args.gitRepo, args.prNumber),
        function getPr(err, req, res, commits) {
<<<<<<< HEAD
            if (err !== null) {
                cb(err);
                return;
            }
            var tickets = args.tickets;
            var messages = [];
            var lastCommit;
            commits.forEach(function processCommit(obj, index) {
                var lines = obj.commit.message.split('\n');
                lastCommit = obj.sha;
                lines.forEach(function extractTickets(line) {
                    if (TICKET_RE.test(line)) {
                        // record the jira ticket and full line
                        tickets[line.split(' ')[0]] = line.trim();
                        messages.push(line.trim());
                    } else if (args.allCommitMessages) {
                        messages.push(line.trim());
                    }
                });
            });
            cb(null, lastCommit, tickets, messages);
=======
        if (err !== null) {
            console.log(format('Unable to gather commits for %s#%s',
                arg.gitRepo, arg.prNumber));
            cb(err);
            return;
>>>>>>> 929700d3
        }

        var messages = [];

        commits.forEach(function processCommit(obj, index) {
            var lines = obj.commit.message.split('\n');
            lines.forEach(function extractTickets(line) {
                if (TICKET_RE.test(line)) {
                    // record the jira ticket and full line
                    args.tickets[line.split(' ')[0]] = line.trim();
                    messages.push(line.trim());
                } else {
                    messages.push(line.trim());
                }
            });
        });

        args.messages = messages;
        args.commits = commits;
        args.lastCommit = commits[0].sha;
        cb();
    });
}

/*
 * Walk through the reviews in this PR to obtain an array of GitHub usernames
 * that reviewed the PR.
 *
 * @param {String} args.gitRepo - The github "username/repo" string.
 * @param {String} args.submitter - The username of the submitter
 * @param {String} args.prNumber - the number of the beast^Wcommit message
 * @param {Function} cb - `function (err, reviewers)`
 */
function gatherReviewerUsernames(args, cb) {
    assert.object(args, 'args');
    assert.string(args.gitRepo, 'args.gitRepo');
    assert.string(args.submitter, 'args.submitter');
    assert.string(args.prNumber, 'args.prNumber');
    assert.func(cb, 'cb');

    gitClient.get(
        format('/repos/%s/pulls/%s/reviews', args.gitRepo, args.prNumber),
        function getReviews(err, req, res, reviews) {
            if (err !== null) {
                cb(err);
                return;
            }
            // we don't have a format Set object, so make do with this
            var reviewers = {};
            reviews.forEach(function processReview(obj, index) {
                if (obj.user.login !== args.submitter) {
                    reviewers[obj.user.login] = true;
                }
            });
            cb(null, Object.keys(reviewers));
        }
    );
}

/*
 * Walk through the issue events stream for this PR, looking for label changes
 * that modify the 'integration-approval' label, recording the last username
 * that added the label. This is not required by all repositories.
 *
 * @param {String} args.gitRepo - The github "username/repo" string.
 * @param {String} args.prNumber - the number of the beast^Wcommit message
 * @param {Function} cb - `function (err, approvers)`
 */
function gatherApproverUsername(args, cb) {
    assert.object(args, 'args');
    assert.string(args.gitRepo, 'args.gitRepo');
    assert.string(args.prNumber, 'args.prNumber');
    assert.func(cb, 'cb');

    gitClient.get(
        format('/repos/%s/issues/%s/events', args.gitRepo, args.prNumber),
        function getEvents(err, req, res, events) {
            if (err !== null) {
                cb(err);
                return;
            }
            // Given the way the GitHub events API works, there should only ever
            // be a single user associated with a label. Here, if userA
            // grants approval and userB revokes it, we record no approver.
            var approver = null;
            events.forEach(function processEvent(obj, index) {
                if (obj.actor.login === submitter) {
                    return;
                }
                if (obj.event === 'labeled' &&
                        obj.label.name === 'integration-approval') {
                    approver = obj.actor.login;
                } else if (obj.event === 'unlabeled' &&
                        obj.label.name === 'integration-approval') {
                    approver = null;
                }
            });
            cb(null, approver);
        }
    );
}

/*
 * Given a list of usernames, return an object mapping each username
 * to a string in one of the formats:
 *
 * [First] [Last] <[email address]>
 * [First] [Last]
 * [username] <email address>
 * [username]
 *
 * We enforce a restriction that the user cannot be the same as the PR
 * submitter.
 *
 * @param {String} users - An array of reviewer username strings
 * @param {Function} cb - `function (err, reviewerNames)`
 */
function gatherUserContacts(args, users, cb) {
    assert.object(args, 'args');
    assert.arrayOfString(users, 'users');
    assert.func(cb, 'cb');

    var userContacts = {};
    mod_vasync.forEachParallel({
        inputs: users,
        func: function handleOneLogin(login, nextLogin) {
            emailContactFromUsername({user: login}, function (err, contact) {
                if (err) {
                    nextLogin(err);
                } else {
                    userContacts[login] = contact;
                    nextLogin();
                }
            });
        }
    }, function doneAllLogins(err) {
        cb(err, userContacts);
    });
}

/*
 * Get an email contact, e.g. "John Doe <john@example.com>", from
 * a GitHub username. Fall back to just the username, or the username
 * with no email address.
 *
 * @param {String} args.user - The github username.
 * @param {Function} cb - `function (err, contact)`
 */
function emailContactFromUsername(args, cb) {
    assert.object(args, 'args');
    assert.string(args.user, 'args.user');

    var user = args.user;

    gitClient.get('/users/' + user,
        function getUser(err, req, res, userInfo) {
            if (err) {
                cb(err);
                return;
            }
            var contact = userInfo.name || user;
            if (USER_EMAIL[user]) {
                contact += ' <' + USER_EMAIL[user] + '>';
            } else if (userInfo.email) {
                contact += ' <' + userInfo.email + '>';
            }
            cb(null, contact);
        });
}


// XXX we might want to pull ticket info directly from Jira to validate that
// the synopsis is correct. This might allow us to write a specific message
function gatherTicketInfo(cb) {
    ;
}

/*
 * Create and write to a temporary file containing the commit title and
 * commit message to be used when merging this pull request.
 *
 * @param {String} args.title - The title of this pull request
 * @param {String} args.reviewerContacts - a map of reviewers to their
 *                                         names/email addresses
 * @param {Array} args.messages - A list of strings containing the commit
 *                                messages for this review.
 * @param {String} args.prNumber - the number of the beast^Wcommit message
 * @param {Function} cb - `function (err, commit message file path)`
 */
function writeCommitMessage(args, cb) {
    assert.object(args, 'args');
    assert.string(args.title, 'args.title');
    assert.object(args.reviewerContacts, 'args.reviewerContacts');
    assert.optionalString(args.approverContact, args.approverContact);
    assert.arrayOfString(args.messages, 'args.messages');
    assert.string(args.prNumber, 'args.prNumber');
    assert.func(cb, 'cb');

    temp.open({suffix: '.txt'}, function(err, info) {
        if (err) {
            cb(err);
            return;
        }

        // Often, PR titles are the same as the first commit message line in
        // the PR. Try to catch these cases by removing the first message line
        // if it's identical to the title.
        if (args.messages.length > 0) {
            var remaining_messages = args.messages;
            if (args.title === args.messages[0]) {
                remaining_messages = remaining_messages.slice(1);
            }

            fs.writeSync(info.fd, format(
                '%s (#%s)\n\n', args.title, args.prNumber));
            if (remaining_messages.length > 0) {
                fs.writeSync(info.fd, remaining_messages.join('\n') + '\n');
            }
        } else {
            // no messages, so just use the title. This should be impossible
            // because surely every PR includes at least one commit?
            fs.writeSync(info.fd, format(
                '%s (#%s)\n\n', args.title, args.prNumber));
        }
        Object.keys(args.reviewerContacts).sort().forEach(
            function(reviewer, index) {
                fs.writeSync(info.fd, format(
                    'Reviewed by: %s\n', args.reviewerContacts[reviewer]));
            });
        if (args.approverContact) {
            fs.writeSync(info.fd, format(
                    'Approved by: %s\n', args.approverContact));
        }
        fs.close(info.fd, function(err) {
          if (err) {
              cb(err);
              return;
          }
          cb(null, info.path);
        });
    });
}

/*
 * Invoke $EDITOR or `vi` on the commit message synchronously.
 *
 * @param {String} args.commitMessagePath - The file path to edit
 * @param {Function} cb - `function (err, exit status)`
 */
function editCommitMessage(arg, cb) {
    assert.object(arg, 'arg');
    assert.string(arg.commitMessagePath, 'arg.commitMessagePath');
    assert.func(cb, 'cb');
    var editor = process.env.EDITOR || 'vi';
    // allow arguments in messages
    var editor_toks = editor.split(' ');
    // modify the commit message
    var editor_args = [];
    if (editor_toks.length > 1) {
        editor_args = editor_toks.slice(1);
    }
    editor_args.push(arg.commitMessagePath);
    var child = child_process.spawnSync(editor_toks[0], editor_args, {
        stdio: 'inherit'
    });
    if (child.error) {
        cb(child.error);
        return;
    }
    cb(null, child.status);
}

/*
 * Read the supplied commit message file and make it available as a string.
 * We try to format the message in standard Git form:
 * '''
 * <first line of message>
 *
 * <subsequent lines of commit message>
 * '''
 *
 * We invoke a callback to provide access to the first line of the commit
 * message (usually the title of the PR) followed by the remaining lines.
 *
 * @param {String} args.commitMessagePath - The file path to read
 * @param {Function} cb - `function (err, first line of message,
 *                                   remainder of commit message)`
 */
function readCommitMessage(args, cb) {
    assert.object(args, 'args');
    assert.string(args.commitMessagePath, 'args.commitMessagePath');
    assert.func(cb, 'cb');
    fs.readFile(args.commitMessagePath, function(err, data) {
        if (err) {
            cb(err);
            return;
        }
        var fullMessage = data.toString();
        var lines = fullMessage.split('\n');
        var title = lines[0];
        var msg_lines = [];
        if (lines.length > 1) {
            for (var i = 1; i < lines.length; i++) {
                // skip the first blank line since that's the separator between
                // the github title, and subsequent commit message body.
                if (i === 1 && lines[i] === '') {
                        continue;
                }
                msg_lines.push(lines[i]);
            }
        }
        cb (err, title, msg_lines.join('\n'));
    });
}

/*
 * Display a commit message to the user, and ask them if it's acceptable.
 * Our callback provides access to the answer to the question.
 *
 * @param {String} args.commitMessage - the commit message
 * @param {Array} args.commits - the commits
 * @param {String} args.gitRepo - The github "username/repo" string.
 * @param {String} args.prNumber - the number of the beast^Wcommit message
 * @param {Function} cb - `function (err, user answer y/n)`
 */
function yesNoPrompt(args, cb) {
    assert.object(args, 'args');
    assert.string(args.commitMessage, 'args.commitMessage');
    assert.array(args.commits, 'args.commits');
    assert.string(args.gitRepo, 'args.gitRepo');
    assert.string(args.prNumber, 'args.prNumber');
    assert.func(cb, 'cb');

    console.log(format('--- PR %s#%s commit message ---',
        args.gitRepo, args.prNumber));
    console.log('');

    console.log(args.title);

    if (args.commitMessage) {
        // there may be a trailing newline on the commit message which
        // GitHub ignores, but try not to alarm the user.
        var emit = args.commitMessage;
        if (emit[emit.length - 1] === '\n') {
            emit = emit.slice(0, emit.length - 1);
        }
        console.log('\n' + emit);
    }

    console.log('');
    console.log('--- commits included ---');
    console.log('');
    args.commits.forEach(function (commit) {
        console.log(commit.sha + ' ' + commit.commit.message.split('\n')[0]);
    });

    console.log('');
    console.log(format('--- changes: https://github.com/%s/pull/%s/files ---',
        args.gitRepo, args.prNumber));

    if (Object.keys(args.tickets).length > 0) {
        console.log(format('--- tickets: %s ---',
            Object.keys(args.tickets).join(', ')));
    }

    console.log('');

    var user_question = 'Squash and merge this PR? (y/n, Ctrl-C to abort) ';
    var prompt_schema = {
        properties: {
            answer: {
                description: user_question,
                pattern: /^[yn]$/,
                message: 'y or n will do!',
                required: true
            }
        }
    };
    prompt.colors = false;
    prompt.message = '';
    prompt.start();
    prompt.get(
        prompt_schema,
        function user_input(prompt_err, result) {
            if (prompt_err) {
                cb(new VError(
                    prompt_err,
                    'problem trying to prompt user'));
                return;
            }
            cb(null, result.answer);
    });
}

/*
 * In a loop, invoke an editor on the given commit message file, read the file
 * into a variable, and ask the user if it's acceptable. Stop as soon as they
 * say 'y'.
 * Calls a callback providing access to the PR title and commit message,
 * see readCommitMessage(..)
 *
 * @param {String} args.commitMessagePath - The file path to edit
 * @param {Function} cb - `function (err, PR title, commitMessage)`
 */
function decideCommitMessage(arg, cb) {

    arg['commitMessageAccepted'] = false;
    mod_vasync.whilst(
        function guard() {
            if (!context.commitMessageAccepted) {
                log.debug('commit message has not yet been accepted');
                return true;
            }
            log.debug('commit message has been accepted');
            return false;
        },
        function loop(nextLoop) {
            mod_vasync.pipeline({
                arg: arg,
                funcs: [
                function modifyCommitMessage(arg, nextStage) {
                    editCommitMessage(arg,
                        function editedCommitMessage(err) {
                            if (err) {
                                nextStage(err);
                                return;
                            }
                            nextStage();
                        });
                },
                function getCommitMessage(arg, nextStage) {
                    readCommitMessage(arg,
                        function collectCommitMessage(err, title, msg) {
                            if (err) {
                                nextStage(err);
                                return;
                            }
                            arg.title = title;
                            arg.commitMessage = msg;
                            nextStage();
                        });
                },
                function getYesNo(arg, nextStage) {
                    yesNoPrompt(arg,
                        function collectAnswer(err, answer) {
                            if (err) {
                                nextStage(err);
                                return;
                            }
                            if (answer === 'y') {
                                arg.commitMessageAccepted = true;
                            }
                            nextStage();
                        });
                }
            ]},
            function pipelineResults(err, results) {
                if (err) {
                    nextLoop(new VError(
                        format('problem editing commit message: %s',
                            err.message)), null);
                    return;
                }
                nextLoop(null, context);
            });
        },
        function (err, result) {
            if (err) {
                cb(err);
                return;
            }
            cb(null, arg.title, arg.commitMessage);
        });
}

/*
 * Invoke the GitHub merge API to merge a pull request using the 'squash'
 * merge method.
 *
 * @param {String} args.lastCommit - The SHA of the last commit in this PR
 * @param {String} args.title - The PR title
 * @param {String} args.commitMessage - The formatted commit message for this PR
 *                                      which does *not* include the title
 * @param {String} args.prNumber - the number of the beast^Wcommit message
 * @param {String} args.gitRepo - The GitHub "user/repo" string
 * @param {Function} cb - `function (err, obj result from GitHub)`
 */
function squashMerge(args, cb) {
    assert.object(args, 'args');
    assert.string(args.title, 'args.title');
    assert.string(args.lastCommit, 'args.lastCommit');
    assert.string(args.commitMessage, 'args.commitMessage');
    assert.string(args.gitRepo, 'args.gitRepo');
    assert.string(args.prNumber, 'args.prNumber');
    assert.func(cb, 'cb');
    log.debug({
        'merge_method': 'squash',
        'sha': args.lastCommit,
        'commit_title': args.title,
        'commit_message': args.commitMessage
    });

    gitClient.put(
        format('/repos/%s/pulls/%s/merge', args.gitRepo, args.prNumber),
        {
            'merge_method': 'squash',
            'sha': args.lastCommit,
            'commit_title': args.title,
            'commit_message': args.commitMessage
        },
        function putResp(err, req, res, obj) {
            if (err) {
                cb(err);
                return;
            }
            log.debug(obj);
            cb(null, obj);
        }
    );
}

function usage(parser) {
    var help = parser.help({includeEnv: true}).trimRight();
    console.log('Usage: prr [options] <pull request number>\n'
                + 'options:\n'
                + help);
    process.exit(2);
}

function prrConfigDefault(key, defaultValue) {
    if (PRR_CONFIG[key] !== undefined) {
        return PRR_CONFIG[key];
    }
    return defaultValue;
}

// main

// Specify the options. Minimally `name` (or `names`) and `type`
// must be given for each. Note that cliOptions long-names should be
// kept in sync with defaultOptions and the values in ~/.prrconfig
var cliOptions = [
    {
        // `names` or a single `name`. First element is the `opts.KEY`.
        names: ['help', 'h'],
        // See "Option specs" below for types.
        type: 'bool',
        help: 'Print this help and exit.'
    },
    {
        names: ['gitrepo', 'C'],
        type: 'string',
        help: 'A path to the local git repository to act upon.'
    },
    {
        names: ['allCommitMessages', 'M'],
        type: 'bool',
        help: 'Use all lines of the commit messages from the PR in the ' +
            'summary, rather than just those with tickets',
        default: prrConfigDefault('allCommitMessages', false)
    },
    {
        names: ['verbose', 'v'],
        type: 'arrayOfBool',
        help: 'Verbose output.'
    },
];

var context = {};
var parser = dashdash.createParser({options: cliOptions});
try {
    var opts = parser.parse(process.argv);

    if (opts.verbose) {
        log.level(bunyan.DEBUG);
    }
    if (opts.help) {
        usage(parser);
    }
    if (opts._args.length !== 1) {
        console.log('Error: missing pr number');
        usage(parser);
    }
    if (opts.gitrepo) {
        context.repoPath = expandTilde(opts.gitrepo);
    }
    if (opts.allCommitMessages) {
        context.allCommitMessages = opts.allCommitMessages;
    } else {
        context.allCommitMessages = false;
    }
    context.prNumber = opts._args[0];
} catch (e) {
    console.error('prr: error: %s', e.message);
    process.exit(1);
}

mod_vasync.pipeline({
    arg: context,
    funcs: [
        function getGitInfo(arg, next) {
            determineGitRepo(arg, function collectGitRepo(err, gitRepo) {
                if (err) {
                    next(err);
                    return;
                }
                arg.gitRepo = gitRepo;
                next();
            });
        },
        function setupClient(arg, next) {
            initializeGitClient(next);
        },
        function getPrProps(arg, next) {
            gatherPullRequestProps(arg,
                function collectProps(err, submitter, title, tickets, state) {
                    if (err) {
                        console.log(
                            format('Unable to gather pull request properties ' +
                                'for %s#%s', arg.gitRepo, arg.prNumber));
                        next(err);
                        return;
                    }
                    if (state !== 'open') {
                        next(new VError(
                            format('Cannot merge a PR that is in state \'%s\'',
                                state)));
                        return;
                    }
                    arg.submitter = submitter;
                    arg.title = title;
                    arg.tickets = tickets;
                    next();
                });
        },
        gatherPullRequestCommits,
        function getReviewerUsernames(arg, next) {
            gatherReviewerUsernames(arg,
                function collectPRReviewers(err, reviewers){
                    if (err) {
                        console.log(
                            format('Unable to get reviewer usernames for ' +
                                '%s#%s', arg.gitRepo, arg.prNumber));
                        next(err);
                        return;
                    }
                    arg.reviewers = reviewers;
                    next();
                });
        },
        function getReviewerContacts(arg, next) {
            gatherUserContacts(arg, arg.reviewers,
                function collectReviewerContacts(err, reviewerContacts) {
                    if (err) {
                        console.log(
                            format('Unable to get reviewer details for ' +
                                '%s#%s', arg.gitRepo, arg.prNumber));
                        next(err);
                        return;
                    }
                    arg.reviewerContacts = reviewerContacts;
                    next();
                });
        },
        function getApproverUsernames(arg, next) {
            arg.approver = null;
            gatherApproverUsername(arg,
                function collectPRApprovers(err, approver) {
                    if (err) {
                        console.log(
                            format('Unable to get approver usernames for ' +
                                '%s#%s', arg.gitRepo, arg.prNumber));
                        next(err);
                        return;
                    }
                    arg.approver = approver;
                    next();
                });
        },
        function getApproverContacts(arg, next) {
            arg.approverContact = null;
            if (arg.approver === null) {
                next();
                return;
            }
            // gatherUserContacts expects and returns an array, but we only
            // ever have a single approver, so deal with that.
            gatherUserContacts(arg, [arg.approver],
                function collectApproverContacts(err, approverContacts) {
                    if (err) {
                        console.log(
                            format('Unable to get approver details for ' +
                                '%s#%s', arg.gitRepo, arg.prNumber));
                        next(err);
                        return;
                    }
                    if (approverContacts) {
                        arg.approverContact = approverContacts[
                            Object.keys(approverContacts)[0]];
                    }
                    next();
                });
        },
        function getSubmitterContact(arg, next) {
            emailContactFromUsername({user: arg.submitter},
                function collectSubmitter(err, submitterContact) {
                    if (err) {
                        console.log(
                            format('Unable to get submitter details for ' +
                                '%s#%s', arg.gitRepo, arg.prNumber));
                        next(err);
                        return;
                    }
                    arg.submitterContact = submitterContact;
                    next();
                });
        },
        function getCommitMessage(arg, nextStage) {
            writeCommitMessage(arg,
                function collectCommitMessagePath(err, path) {
                    if (err) {
                        console.log(
                            format('Unable to write commit message path for ' +
                                '%s#%s', arg.gitRepo, arg.prNumber));
                        nextStage(err);
                        return;
                    }
                    arg.commitMessagePath = path;
                    log.debug('commit message is at ' + path);
                    nextStage();
                });
        },
        function validateCommitMessage(arg, next) {
            decideCommitMessage(arg,
                function gatherCommitMessage(err, title, msg) {
                    if (err) {
                        console.log(
                            format('Unable to edit commit message for ' +
                                '%s#%s', arg.gitRepo, arg.prNumber));
                        next(err);
                        return;
                    }
                    arg.title = title;
                    arg.commitMessage = msg;
                    next();
                });
        },
        function squashAndMerge(arg, next) {
            squashMerge(arg, function collectResult(err, result) {
                if (err) {
                    next(err);
                    return;
                }
                if (result.merged) {
                    console.log(result.message);
                    next();
                    return;
                } else {
                    next(
                        new VError(
                            format('this pr was not merged: %s', result.message)
                        ));
                }
            });
        }
    ]
}, function (err, results) {
        if (err) {
            console.log(format('Error: %s', err.message));
            process.exit(1);
        }
       log.debug(JSON.stringify(results));
});<|MERGE_RESOLUTION|>--- conflicted
+++ resolved
@@ -254,33 +254,26 @@
  * @param {String} args.gitRepo - The github "username/repo" string.
  * @param {String} args.tickets - any existing ticket information we have.
  * @param {String} args.prNumber - the number of the beast^Wcommit message
-<<<<<<< HEAD
  * @param {Boolean} args.allCommitMessages - add all commit message lines from
  *                                  the PR to the list of messages, rather than
  *                                  just the ones which appear to be
  *                                  ticket/synopsis pairs
- * @param {Function} cb - `function (err, lastCommit, ticketInfo, messages)`
-=======
  * @param {Function} cb - callback
->>>>>>> 929700d3
  */
 function gatherPullRequestCommits(args, cb) {
     assert.object(args, 'args');
     assert.string(args.prNumber, 'args.prNumber');
     assert.object(args.tickets, 'args.tickets');
     assert.string(args.gitRepo, 'args.gitRepo');
-<<<<<<< HEAD
     assert.bool(args.allCommitMessages, 'args.allCommitMessages');
-
-=======
->>>>>>> 929700d3
     assert.func(cb, 'cb');
 
     gitClient.get(format(
         '/repos/%s/pulls/%s/commits', args.gitRepo, args.prNumber),
         function getPr(err, req, res, commits) {
-<<<<<<< HEAD
             if (err !== null) {
+                console.log(format('Unable to gather commits for %s#%s',
+                    arg.gitRepo, arg.prNumber));
                 cb(err);
                 return;
             }
@@ -301,13 +294,6 @@
                 });
             });
             cb(null, lastCommit, tickets, messages);
-=======
-        if (err !== null) {
-            console.log(format('Unable to gather commits for %s#%s',
-                arg.gitRepo, arg.prNumber));
-            cb(err);
-            return;
->>>>>>> 929700d3
         }
 
         var messages = [];
